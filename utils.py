import string
import re


def punctuation_free(reference):
    """Function takes a caption and outputs punctuation free and lower cased caption"""
    text = reference.split()
    x = [''.join(c.lower() for c in s if c not in string.punctuation) for s in text]
    return x


def get_batch_caps(caps_all, batch_size):
    """Function takes sampled captions for images and
    returns punctuation-free preprocessed caps in batches"""
    batch_caps_all = []
    for batch_idx in range(batch_size):
        batch_caps = [i for i in map(lambda t: (punctuation_free(t[batch_idx])), caps_all)]
        batch_caps_all.append(batch_caps)
    return batch_caps_all


def get_hypothesis(terms_idx, data_loader):
    """Function outputs word tokens from output indices (terms_idx)
    """
    hypothesis_list = []
    vocab = data_loader.dataset.vocab.idx2word
    for i in range(terms_idx.size(0)):
        words = [vocab.get(idx.item()) for idx in terms_idx[i]]
        words = [word for word in words if word not in (',', '.', '<end>')]
        hypothesis_list.append(words)
    return hypothesis_list

class GetStats:
<<<<<<< HEAD
    """Class for getting statistics ffrom text training/validation files"""
    def __init__(self, log_train_path, log_vali_path, bleu_path):
        self.log_train_path = log_train_path
        self.log_valid_path = log_valid_path
        self.bleu_path = bleu_path
        assert log_train_path == 'training_log.txt', "file must contain training logs and have a name 'training_log.txt'"
        assert log_valid_path == 'validation_log.txt', "file must contain validation logs and a name 'validation_log.txt'"
        assert bleu_path == 'bleu.txt', "file must contain bleu scores and have a name 'bleu.txt'"
=======
    """Class for getting statistics from text training/validation files"""
    def __init__(self, log_train_path, log_valid_path, bleu_path):
        self.log_train_path = log_train_path
        self.log_valid_path = log_valid_path
        self.bleu_path = bleu_path
        assert log_train_path == 'training_log.txt', "file must contain training logs named 'training_log.txt'"
        assert log_valid_path == 'validation_log.txt', "file must contain validation logs named 'validation_log.txt'"
        assert bleu_path == 'bleu.txt', "file must contain bleu scores named 'bleu.txt'"
>>>>>>> ac22172b

        train_file = open(log_train_path, "r")
        self.train_logs = train_file.readlines()
        train_file.close()

        valid_file = open(log_valid_path, "r")
        self.valid_logs = valid_file.readlines()
        valid_file.close()

        bleu_file = open("bleu.txt", "r")
        self.bleu_score = bleu_file.readlines()
        bleu_file.close()

<<<<<<< HEAD
    def get_train_loss(self):
        """Returns training log from training_log.txt file"""
        losses=[]
        perplex=[]
        #assert self.log_file_path == 'training_log.txt', "Outputs training log only. For vailidation loss or BLEU score use get_valid_loss and get_bleu."
        for line in self.train_logs:
            loss = re.search('Loss train: (.*), Perplexity train:', line).group(1)
            losses.append(loss)
            perp = re.search('Perplexity train: (.*)\n', line).group(1)
            perplex.append(perp)
        return losses, perplex

=======
    def get_train_log(self):
        """Returns training log from training_log.txt file"""
        losses = []
        perplex =[]
        for line in self.train_logs:
            loss = re.search('Loss train: (.*), Perplexity train:', line).group(1)
            losses.append(loss)
            perp = re.search('Perplexity train: (.*)', line).group(1)
            perplex.append(perp)
        return losses, perplex


>>>>>>> ac22172b
    def get_valid_log(self):
        """Returns validation log from validation_log.txt file"""
        losses = []
        perplex =[]
        for line in self.valid_logs:
            loss = re.search('Loss valid: (.*), Perplexity valid:', line).group(1)
            losses.append(loss)
<<<<<<< HEAD
            perp = re.search('Perplexity valid: (.*)\n', line).group(1)
=======
            perp = re.search('Perplexity valid: (.*)', line).group(1)
>>>>>>> ac22172b
            perplex.append(perp)
        return losses, perplex

    def get_bleu(self):
        """Returns BLEU scores from the text file"""
        bleu_1_scores=[]
        bleu_2_scores=[]
        bleu_3_scores=[]
        bleu_4_scores=[]

        for line in self.bleu_score:
            bleu_1 = re.search('BLEU-1: (.*), BLEU-2:', line).group(1)
            bleu_1_scores.append(bleu_1)

            bleu_2 = re.search('BLEU-2: (.*), BLEU-3:', line).group(1)
            bleu_2_scores.append(bleu_2)

            bleu_3 = re.search('BLEU-3: (.*), BLEU-4:', line).group(1)
            bleu_3_scores.append(bleu_3)

<<<<<<< HEAD
            bleu_4 = re.search('BLEU-4: (.*)\n', line).group(1)
=======
            bleu_4 = re.search('BLEU-4: (.*)', line).group(1)
>>>>>>> ac22172b
            bleu_4_scores.append(bleu_4)
        return bleu_1_scores, bleu_2_scores, bleu_3_scores, bleu_4_scores<|MERGE_RESOLUTION|>--- conflicted
+++ resolved
@@ -1,5 +1,4 @@
 import string
-import re
 
 
 def punctuation_free(reference):
@@ -31,16 +30,6 @@
     return hypothesis_list
 
 class GetStats:
-<<<<<<< HEAD
-    """Class for getting statistics ffrom text training/validation files"""
-    def __init__(self, log_train_path, log_vali_path, bleu_path):
-        self.log_train_path = log_train_path
-        self.log_valid_path = log_valid_path
-        self.bleu_path = bleu_path
-        assert log_train_path == 'training_log.txt', "file must contain training logs and have a name 'training_log.txt'"
-        assert log_valid_path == 'validation_log.txt', "file must contain validation logs and a name 'validation_log.txt'"
-        assert bleu_path == 'bleu.txt', "file must contain bleu scores and have a name 'bleu.txt'"
-=======
     """Class for getting statistics from text training/validation files"""
     def __init__(self, log_train_path, log_valid_path, bleu_path):
         self.log_train_path = log_train_path
@@ -49,7 +38,6 @@
         assert log_train_path == 'training_log.txt', "file must contain training logs named 'training_log.txt'"
         assert log_valid_path == 'validation_log.txt', "file must contain validation logs named 'validation_log.txt'"
         assert bleu_path == 'bleu.txt', "file must contain bleu scores named 'bleu.txt'"
->>>>>>> ac22172b
 
         train_file = open(log_train_path, "r")
         self.train_logs = train_file.readlines()
@@ -63,20 +51,6 @@
         self.bleu_score = bleu_file.readlines()
         bleu_file.close()
 
-<<<<<<< HEAD
-    def get_train_loss(self):
-        """Returns training log from training_log.txt file"""
-        losses=[]
-        perplex=[]
-        #assert self.log_file_path == 'training_log.txt', "Outputs training log only. For vailidation loss or BLEU score use get_valid_loss and get_bleu."
-        for line in self.train_logs:
-            loss = re.search('Loss train: (.*), Perplexity train:', line).group(1)
-            losses.append(loss)
-            perp = re.search('Perplexity train: (.*)\n', line).group(1)
-            perplex.append(perp)
-        return losses, perplex
-
-=======
     def get_train_log(self):
         """Returns training log from training_log.txt file"""
         losses = []
@@ -89,7 +63,6 @@
         return losses, perplex
 
 
->>>>>>> ac22172b
     def get_valid_log(self):
         """Returns validation log from validation_log.txt file"""
         losses = []
@@ -97,11 +70,7 @@
         for line in self.valid_logs:
             loss = re.search('Loss valid: (.*), Perplexity valid:', line).group(1)
             losses.append(loss)
-<<<<<<< HEAD
-            perp = re.search('Perplexity valid: (.*)\n', line).group(1)
-=======
             perp = re.search('Perplexity valid: (.*)', line).group(1)
->>>>>>> ac22172b
             perplex.append(perp)
         return losses, perplex
 
@@ -122,10 +91,6 @@
             bleu_3 = re.search('BLEU-3: (.*), BLEU-4:', line).group(1)
             bleu_3_scores.append(bleu_3)
 
-<<<<<<< HEAD
-            bleu_4 = re.search('BLEU-4: (.*)\n', line).group(1)
-=======
             bleu_4 = re.search('BLEU-4: (.*)', line).group(1)
->>>>>>> ac22172b
             bleu_4_scores.append(bleu_4)
         return bleu_1_scores, bleu_2_scores, bleu_3_scores, bleu_4_scores